""" Test that ``Env.reset()`` works correctly. """
from typing import Dict, Tuple
from math import log

import numpy as np
from scipy.special import softmax
from hypothesis import given

from bees.env import Env
from bees.config import Config
from bees.analysis import update_food_scores, Metrics
from bees.utils import flat_action_to_tuple
from bees.tests import strategies
from bees.tests.test_utils import get_default_settings

# pylint: disable=no-value-for-parameter, protected-access


@given(strategies.env_and_metrics())
def test_analysis_update_food_scores_returns_new_object(
    env_and_metrics: Tuple[Env, Metrics]
) -> None:
    """ Tests ``new_metric`` is a different object from ``metric``. """

    env, metrics = env_and_metrics
    env.reset()

    new_metrics = update_food_scores(env, metrics)

    assert id(metrics) != id(new_metrics)


@given(strategies.env_and_metrics())
def test_analysis_update_food_scores_computes_mean_corectly(
    env_and_metrics: Tuple[Env, Metrics]
) -> None:
    """
    Tests ``new_metrics.food_score`` is the mean of the values in
    ``new_metrics.food_scores``.
    """

    env, metrics = env_and_metrics
    env.reset()

    new_metrics = update_food_scores(env, metrics)

    assert new_metrics.food_score == np.mean(list(new_metrics.food_scores.values()))


def test_analysis_update_food_scores_computes_uniform_dist_correctly() -> None:
    """
    Tests that ``new_metrics.food_scores`` is computed correctly when the reward
    network has a single layer, only actions as reward inputs, outputs zero as a
    reward for any action, and there is only a single agent in the environment.
    """

    # Get settings and create environment.
    settings = get_default_settings()
    assert settings["n_layers"] == 1
    assert settings["num_agents"] == 1
    assert settings["reward_inputs"] == ["actions"]
    config = Config(settings)
    env = Env(config)
    env.reset()

    # Set reward weights and biases.
    weight_shape = env.agents[0].reward_weights[0].shape
    env.agents[0].reward_weights[0] = np.zeros(weight_shape)

    # Compute expected food score.
    num_correct_actions = env.num_actions / 4.0
    p = 1.0 / num_correct_actions
    q = 1.0 / env.num_actions
    expected_food_score = num_correct_actions * p * log(p / q)

    # Compare expected vs. actual.
    metrics = Metrics()
    new_metrics = update_food_scores(env, metrics)
<<<<<<< HEAD
    # TODO: Use numpy almostequal check.
    assert abs(new_metrics.food_score - expected_food_score) < 1e-6
=======
    assert abs(new_metrics.food_score - expected_food_score) < 1e-5
>>>>>>> 14a1f656


@given(strategies.envs())
def test_analysis_update_food_scores_computes_scores_correctly(env: Env) -> None:
    """
    Tests that ``new_metrics.food_scores`` is computed correctly when the reward
    network has a single layer, and only actions as inputs.
    """

    # Janky fix because wasn't sure how to modify strategies.envs() to constrain
    # ``n_layers`` to 1 and ``reward_inputs`` to ["actions"].
    if env.n_layers != 1 or env.reward_inputs != ["actions"]:
        return
    env.reset()

    if env.agents[0].reward_weights[0].shape != 20:
        print("BAD %s" % str(env.agents[0].reward_weights[0].shape))
        print(env.config)

    # Compute expected food score for each agent.
    expected_food_scores: Dict[int, float]= {}
    for agent_id in env.agents:
        optimal_dist = softmax(env.agents[agent_id].reward_weights[0])

        correct_actions = []
        EAT_INDEX = 1
        MATE_INDEX = 2
        for action in range(env.num_actions):
            tuple_action = flat_action_to_tuple(action, env.subaction_sizes)
            if tuple_action[EAT_INDEX] == 1 and tuple_action[MATE_INDEX] == 1:
                correct_actions.append(action)

        expected_food_scores[agent_id] = 0.0
<<<<<<< HEAD
        for action in eat_actions:
            p = 1.0 / len(eat_actions)
=======
        for action in correct_actions:
            p = 1.0 / len(correct_actions)
>>>>>>> 14a1f656
            q = optimal_dist[action]
            expected_food_scores[agent_id] += p * log(p / q)

    expected_food_score = np.mean(list(expected_food_scores.values()))

    # Compare expected vs. actual.
    metrics = Metrics()
    new_metrics = update_food_scores(env, metrics)
    # TODO: Use numpy almostequal check.
    assert abs(new_metrics.food_score - expected_food_score) < 1e-5<|MERGE_RESOLUTION|>--- conflicted
+++ resolved
@@ -76,12 +76,8 @@
     # Compare expected vs. actual.
     metrics = Metrics()
     new_metrics = update_food_scores(env, metrics)
-<<<<<<< HEAD
     # TODO: Use numpy almostequal check.
-    assert abs(new_metrics.food_score - expected_food_score) < 1e-6
-=======
     assert abs(new_metrics.food_score - expected_food_score) < 1e-5
->>>>>>> 14a1f656
 
 
 @given(strategies.envs())
@@ -115,13 +111,8 @@
                 correct_actions.append(action)
 
         expected_food_scores[agent_id] = 0.0
-<<<<<<< HEAD
-        for action in eat_actions:
-            p = 1.0 / len(eat_actions)
-=======
         for action in correct_actions:
             p = 1.0 / len(correct_actions)
->>>>>>> 14a1f656
             q = optimal_dist[action]
             expected_food_scores[agent_id] += p * log(p / q)
 
